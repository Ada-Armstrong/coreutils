# Binaries
RUSTC       ?= rustc
RM          := rm

# Flags
RUSTCFLAGS  := --opt-level=3
RMFLAGS     :=

# Possible programs
PROGS       := \
  base64 \
  cat \
  dirname \
  echo \
  env \
  false \
  printenv \
  pwd \
  rm \
  rmdir \
<<<<<<< HEAD
  sleep \
=======
  tee \
>>>>>>> d545e5b3
  true \
  wc \
  whoami \
  yes \

BUILD       ?= $(PROGS)

# Output names
EXES        := \
  $(filter $(BUILD),$(filter-out $(DONT_BUILD),$(PROGS)))

# Programs with usable tests
TEST_PROGS  := \
  cat \

TEST        ?= $(TEST_PROGS)

TESTS       := \
  $(filter $(TEST),$(filter-out $(DONT_TEST),$(filter $(BUILD),$(filter-out $(DONT_BUILD),$(TEST_PROGS)))))

# Utils stuff
EXES_PATHS  := $(addprefix build/,$(EXES))
command     = sh -c '$(1)'

# Main exe build rule
define EXE_BUILD
build/$(1): $(1)/$(1).rs
	$(call command,$(RUSTC) $(RUSTCFLAGS) -o build/$(1) $(1)/$(1).rs)
endef

# Test exe built rules
define TEST_BUILD
test_$(1): tmp/$(1)_test build build/$(1)
	$(call command,tmp/$(1)_test)

tmp/$(1)_test: $(1)/test.rs
	$(call command,$(RUSTC) $(RUSTCFLAGS) --test -o tmp/$(1)_test $(1)/test.rs)
endef

# Main rules
all: build $(EXES_PATHS)

test: tmp $(addprefix test_,$(TESTS))
	$(RM) -rf tmp

clean:
	$(RM) -rf build tmp

build:
	mkdir build

tmp:
	mkdir tmp

# Creating necessary rules for each targets
$(foreach exe,$(EXES),$(eval $(call EXE_BUILD,$(exe))))
$(foreach test,$(TESTS),$(eval $(call TEST_BUILD,$(test))))

.PHONY: all test clean<|MERGE_RESOLUTION|>--- conflicted
+++ resolved
@@ -18,11 +18,8 @@
   pwd \
   rm \
   rmdir \
-<<<<<<< HEAD
   sleep \
-=======
   tee \
->>>>>>> d545e5b3
   true \
   wc \
   whoami \
