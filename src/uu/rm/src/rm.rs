//  * This file is part of the uutils coreutils package.
//  *
//  * (c) Alex Lyon <arcterus@mail.com>
//  *
//  * For the full copyright and license information, please view the LICENSE
//  * file that was distributed with this source code.

// spell-checker:ignore (path) eacces

#[macro_use]
extern crate uucore;

use clap::{crate_version, parser::ValueSource, Arg, ArgAction, Command};
use remove_dir_all::remove_dir_all;
use std::collections::VecDeque;
use std::fs::{self, File, Metadata};
use std::io::{stderr, stdin, BufRead, ErrorKind, Write};
use std::ops::BitOr;
use std::path::{Path, PathBuf};
use uucore::display::Quotable;
use uucore::error::{UResult, USimpleError, UUsageError};
use uucore::format_usage;
use walkdir::{DirEntry, WalkDir};

#[derive(Eq, PartialEq, Clone, Copy)]
enum InteractiveMode {
    Never,
    Once,
    Always,
    PromptProtected,
}

struct Options {
    force: bool,
    interactive: InteractiveMode,
    #[allow(dead_code)]
    one_fs: bool,
    preserve_root: bool,
    recursive: bool,
    dir: bool,
    verbose: bool,
}

static ABOUT: &str = "Remove (unlink) the FILE(s)";
const USAGE: &str = "{} [OPTION]... FILE...";
static OPT_DIR: &str = "dir";
static OPT_INTERACTIVE: &str = "interactive";
static OPT_FORCE: &str = "force";
static OPT_NO_PRESERVE_ROOT: &str = "no-preserve-root";
static OPT_ONE_FILE_SYSTEM: &str = "one-file-system";
static OPT_PRESERVE_ROOT: &str = "preserve-root";
static OPT_PROMPT: &str = "prompt";
static OPT_PROMPT_MORE: &str = "prompt-more";
static OPT_RECURSIVE: &str = "recursive";
static OPT_VERBOSE: &str = "verbose";
static PRESUME_INPUT_TTY: &str = "-presume-input-tty";

static ARG_FILES: &str = "files";

fn get_long_usage() -> String {
    String::from(
        "By default, rm does not remove directories.  Use the --recursive (-r or -R)
        option to remove each listed directory, too, along with all of its contents

        To remove a file whose name starts with a '-', for example '-foo',
        use one of these commands:
        rm -- -foo

        rm ./-foo

        Note that if you use rm to remove a file, it might be possible to recover
        some of its contents, given sufficient expertise and/or time.  For greater
        assurance that the contents are truly unrecoverable, consider using shred.",
    )
}

#[uucore::main]
pub fn uumain(args: impl uucore::Args) -> UResult<()> {
    let matches = uu_app()
        .after_help(get_long_usage())
        .try_get_matches_from(args)?;

    let files: Vec<String> = matches
        .get_many::<String>(ARG_FILES)
        .map(|v| v.map(ToString::to_string).collect())
        .unwrap_or_default();

    let force_flag = matches.get_flag(OPT_FORCE);

    // If -f(--force) is before any -i (or variants) we want prompts else no prompts
    let force_prompt_never: bool = force_flag && {
        let force_index = matches.index_of(OPT_FORCE).unwrap_or(0);
        ![OPT_PROMPT, OPT_PROMPT_MORE, OPT_INTERACTIVE]
            .iter()
            .any(|flag| {
                matches.value_source(flag) == Some(ValueSource::CommandLine)
                    && matches.index_of(flag).unwrap_or(0) > force_index
            })
    };

    if files.is_empty() && !force_flag {
        // Still check by hand and not use clap
        // Because "rm -f" is a thing
        return Err(UUsageError::new(1, "missing operand"));
    } else {
        let options = Options {
            force: force_flag,
            interactive: {
                if force_prompt_never {
                    InteractiveMode::Never
                } else if matches.get_flag(OPT_PROMPT) {
                    InteractiveMode::Always
                } else if matches.get_flag(OPT_PROMPT_MORE) {
                    InteractiveMode::Once
                } else if matches.contains_id(OPT_INTERACTIVE) {
                    match matches.get_one::<String>(OPT_INTERACTIVE).unwrap().as_str() {
                        "never" => InteractiveMode::Never,
                        "once" => InteractiveMode::Once,
                        "always" => InteractiveMode::Always,
                        val => {
                            return Err(USimpleError::new(
                                1,
                                format!("Invalid argument to interactive ({})", val),
                            ))
                        }
                    }
                } else {
                    InteractiveMode::PromptProtected
                }
            },
            one_fs: matches.get_flag(OPT_ONE_FILE_SYSTEM),
            preserve_root: !matches.get_flag(OPT_NO_PRESERVE_ROOT),
            recursive: matches.get_flag(OPT_RECURSIVE),
            dir: matches.get_flag(OPT_DIR),
            verbose: matches.get_flag(OPT_VERBOSE),
        };
        if options.interactive == InteractiveMode::Once && (options.recursive || files.len() > 3) {
            let msg = if options.recursive {
                "Remove all arguments recursively? "
            } else {
                "Remove all arguments? "
            };
            if !prompt(msg) {
                return Ok(());
            }
        }

        if remove(&files, &options) {
            return Err(1.into());
        }
    }
    Ok(())
}

pub fn uu_app() -> Command {
    Command::new(uucore::util_name())
        .version(crate_version!())
        .about(ABOUT)
        .override_usage(format_usage(USAGE))
        .infer_long_args(true)
        .args_override_self(true)
        .arg(
            Arg::new(OPT_FORCE)
                .short('f')
                .long(OPT_FORCE)
                .help("ignore nonexistent files and arguments, never prompt")
                .action(ArgAction::SetTrue),
        )
        .arg(
            Arg::new(OPT_PROMPT)
                .short('i')
                .help("prompt before every removal")
                .overrides_with_all(&[OPT_PROMPT_MORE, OPT_INTERACTIVE])
                .action(ArgAction::SetTrue),
        )
        .arg(
            Arg::new(OPT_PROMPT_MORE)
                .short('I')
                .help("prompt once before removing more than three files, or when removing recursively. \
                Less intrusive than -i, while still giving some protection against most mistakes")
                .overrides_with_all(&[OPT_PROMPT, OPT_INTERACTIVE])
                .action(ArgAction::SetTrue),
        )
        .arg(
            Arg::new(OPT_INTERACTIVE)
                .long(OPT_INTERACTIVE)
                .help(
                    "prompt according to WHEN: never, once (-I), or always (-i). Without WHEN, \
                    prompts always",
                )
                .value_name("WHEN")
                .overrides_with_all(&[OPT_PROMPT, OPT_PROMPT_MORE]),
        )
        .arg(
            Arg::new(OPT_ONE_FILE_SYSTEM)
                .long(OPT_ONE_FILE_SYSTEM)
                .help(
                    "when removing a hierarchy recursively, skip any directory that is on a file \
                    system different from that of the corresponding command line argument (NOT \
                    IMPLEMENTED)",
                ).action(ArgAction::SetTrue),
        )
        .arg(
            Arg::new(OPT_NO_PRESERVE_ROOT)
                .long(OPT_NO_PRESERVE_ROOT)
                .help("do not treat '/' specially")
                .action(ArgAction::SetTrue),
        )
        .arg(
            Arg::new(OPT_PRESERVE_ROOT)
                .long(OPT_PRESERVE_ROOT)
                .help("do not remove '/' (default)")
                .action(ArgAction::SetTrue),
        )
        .arg(
            Arg::new(OPT_RECURSIVE)
                .short('r')
                .visible_short_alias('R')
                .long(OPT_RECURSIVE)
                .help("remove directories and their contents recursively")
                .action(ArgAction::SetTrue),
        )
        .arg(
            Arg::new(OPT_DIR)
                .short('d')
                .long(OPT_DIR)
                .help("remove empty directories")
                .action(ArgAction::SetTrue),
        )
        .arg(
            Arg::new(OPT_VERBOSE)
                .short('v')
                .long(OPT_VERBOSE)
                .help("explain what is being done")
                .action(ArgAction::SetTrue),
        )
        // From the GNU source code:
        // This is solely for testing.
        // Do not document.
        // It is relatively difficult to ensure that there is a tty on stdin.
        // Since rm acts differently depending on that, without this option,
        // it'd be harder to test the parts of rm that depend on that setting.
        // In contrast with Arg::long, Arg::alias does not strip leading
        // hyphens. Therefore it supports 3 leading hyphens.
        .arg(
            Arg::new(PRESUME_INPUT_TTY)
                .long("presume-input-tty")
                .alias(PRESUME_INPUT_TTY)
                .hide(true)
                .action(ArgAction::SetTrue),
        )
        .arg(
            Arg::new(ARG_FILES)
                .action(ArgAction::Append)
                .num_args(1..)
                .value_hint(clap::ValueHint::AnyPath),
        )
}

// TODO: implement one-file-system (this may get partially implemented in walkdir)
fn remove(files: &[String], options: &Options) -> bool {
    let mut had_err = false;

    for filename in files {
        let file = Path::new(filename);
        had_err = match file.symlink_metadata() {
            Ok(metadata) => {
                if metadata.is_dir() {
                    handle_dir(file, options)
                } else if is_symlink_dir(&metadata) {
                    remove_dir(file, options)
                } else {
                    remove_file(file, options)
                }
            }
            Err(_e) => {
                // TODO: actually print out the specific error
                // TODO: When the error is not about missing files
                // (e.g., permission), even rm -f should fail with
                // outputting the error, but there's no easy eay.
                if !options.force {
                    show_error!(
                        "cannot remove {}: No such file or directory",
                        filename.quote()
                    );
                    true
                } else {
                    false
                }
            }
        }
        .bitor(had_err);
    }

    had_err
}

fn handle_dir(path: &Path, options: &Options) -> bool {
    let mut had_err = false;

    let is_root = path.has_root() && path.parent().is_none();
    if options.recursive && (!is_root || !options.preserve_root) {
        if options.interactive != InteractiveMode::Always && !options.verbose {
            // we need the extra crate because apparently fs::remove_dir_all() does not function
            // correctly on Windows
            if let Err(e) = remove_dir_all(path) {
                had_err = true;
                if e.kind() == std::io::ErrorKind::PermissionDenied {
                    // GNU compatibility (rm/fail-eacces.sh)
                    // here, GNU doesn't use some kind of remove_dir_all
                    // It will show directory+file
                    show_error!("cannot remove {}: {}", path.quote(), "Permission denied");
                } else {
                    show_error!("cannot remove {}: {}", path.quote(), e);
                }
            }
        } else {
            let mut dirs: VecDeque<DirEntry> = VecDeque::new();
            // The Paths to not descend into. We need to this because WalkDir doesn't have a way, afaik, to not descend into a directory
            // So we have to just ignore paths as they come up if they start with a path we aren't descending into
            let mut not_descended: Vec<PathBuf> = Vec::new();

            'outer: for entry in WalkDir::new(path) {
                match entry {
                    Ok(entry) => {
                        if options.interactive == InteractiveMode::Always {
                            for not_descend in &not_descended {
                                if entry.path().starts_with(not_descend) {
                                    // We don't need to continue the rest of code in this loop if we are in a directory we don't want to descend into
                                    continue 'outer;
                                }
                            }
                        }
                        let file_type = entry.file_type();
                        if file_type.is_dir() {
                            // If we are in Interactive Mode Always and the directory isn't empty we ask if we should descend else we push this directory onto dirs vector
                            if options.interactive == InteractiveMode::Always
                                && fs::read_dir(entry.path()).unwrap().count() != 0
                            {
                                // If we don't descend we push this directory onto our not_descended vector else we push this directory onto dirs vector
                                if prompt_descend(entry.path()) {
                                    dirs.push_back(entry);
                                } else {
                                    not_descended.push(entry.path().to_path_buf());
                                }
                            } else {
                                dirs.push_back(entry);
                            }
                        } else {
                            had_err = remove_file(entry.path(), options).bitor(had_err);
                        }
                    }
                    Err(e) => {
                        had_err = true;
                        show_error!("recursing in {}: {}", path.quote(), e);
                    }
                }
            }

            for dir in dirs.iter().rev() {
                had_err = remove_dir(dir.path(), options).bitor(had_err);
            }
        }
    } else if options.dir && (!is_root || !options.preserve_root) {
        had_err = remove_dir(path, options).bitor(had_err);
    } else if options.recursive {
        show_error!("could not remove directory {}", path.quote());
        had_err = true;
    } else {
        show_error!(
            "cannot remove {}: Is a directory", // GNU's rm error message does not include help
            path.quote()
        );
        had_err = true;
    }

    had_err
}

fn remove_dir(path: &Path, options: &Options) -> bool {
    if prompt_file(path, options, true) {
        if let Ok(mut read_dir) = fs::read_dir(path) {
            if options.dir || options.recursive {
                if read_dir.next().is_none() {
                    match fs::remove_dir(path) {
                        Ok(_) => {
                            if options.verbose {
                                println!("removed directory {}", normalize(path).quote());
                            }
                        }
                        Err(e) => {
                            if e.kind() == std::io::ErrorKind::PermissionDenied {
                                // GNU compatibility (rm/fail-eacces.sh)
                                show_error!(
                                    "cannot remove {}: {}",
                                    path.quote(),
                                    "Permission denied"
                                );
                            } else {
                                show_error!("cannot remove {}: {}", path.quote(), e);
                            }
                            return true;
                        }
                    }
                } else {
                    // directory can be read but is not empty
                    show_error!("cannot remove {}: Directory not empty", path.quote());
                    return true;
                }
            } else {
                // called to remove a symlink_dir (windows) without "-r"/"-R" or "-d"
                show_error!("cannot remove {}: Is a directory", path.quote());
                return true;
            }
        } else {
            // GNU's rm shows this message if directory is empty but not readable
            show_error!("cannot remove {}: Directory not empty", path.quote());
            return true;
        }
    }

    false
}

fn remove_file(path: &Path, options: &Options) -> bool {
    if prompt_file(path, options, false) {
        match fs::remove_file(path) {
            Ok(_) => {
                if options.verbose {
                    println!("removed {}", normalize(path).quote());
                }
            }
            Err(e) => {
                if e.kind() == std::io::ErrorKind::PermissionDenied {
                    // GNU compatibility (rm/fail-eacces.sh)
                    show_error!("cannot remove {}: {}", path.quote(), "Permission denied");
                } else {
                    show_error!("cannot remove {}: {}", path.quote(), e);
                }
                return true;
            }
        }
    }

    false
}

fn prompt_file(path: &Path, options: &Options, is_dir: bool) -> bool {
    // If interactive is Never we never want to send prompts
    if options.interactive == InteractiveMode::Never {
        return true;
    }
    // If interactive is Always we want to check if the file is symlink to prompt the right message
    if options.interactive == InteractiveMode::Always {
        if let Ok(metadata) = fs::symlink_metadata(path) {
            if metadata.is_symlink() {
                return prompt(&(format!("remove symbolic link {}? ", path.quote())));
            }
        }
    }
    if is_dir {
        // We can't use metadata.permissions.readonly for directories because it only works on files
        // So we have to handle wether a directory is writable on not manually
        if let Ok(metadata) = fs::metadata(path) {
            handle_writable_directory(path, options, &metadata)
        } else {
            true
        }
    } else {
        // File::open(path) doesn't open the file in write mode so we need to use file options to open it in also write mode to check if it can written too
        match File::options().read(true).write(true).open(path) {
            Ok(file) => {
                if let Ok(metadata) = file.metadata() {
                    if metadata.permissions().readonly() {
                        if metadata.len() == 0 {
                            prompt(
                                &(format!(
                                    "remove write-protected regular empty file {}? ",
                                    path.quote()
                                )),
                            )
                        } else {
                            prompt(
                                &(format!(
                                    "remove write-protected regular file {}? ",
                                    path.quote()
                                )),
                            )
                        }
                    } else if options.interactive == InteractiveMode::Always {
                        if metadata.len() == 0 {
                            prompt(&(format!("remove regular empty file {}? ", path.quote())))
                        } else {
                            prompt(&(format!("remove file {}? ", path.quote())))
                        }
                    } else {
                        true
                    }
                } else {
                    true
                }
            }
            Err(err) => {
                if err.kind() == ErrorKind::PermissionDenied {
                    if let Ok(metadata) = fs::metadata(path) {
                        if metadata.len() == 0 {
                            prompt(
                                &(format!(
                                    "remove write-protected regular empty file {}? ",
                                    path.quote()
                                )),
                            )
                        } else {
                            prompt(
                                &(format!(
                                    "remove write-protected regular file {}? ",
                                    path.quote()
                                )),
                            )
                        }
                    } else {
                        prompt(&(format!("remove write-protected regular file {}? ", path.quote())))
                    }
                } else {
                    true
                }
            }
        }
    }
}

// For directories finding if they are writable or not is a hassle. In Unix we can use the built-in rust crate to to check mode bits. But other os don't have something similar afaik
#[cfg(unix)]
fn handle_writable_directory(path: &Path, options: &Options, metadata: &Metadata) -> bool {
    use std::os::unix::fs::PermissionsExt;
    let mode = metadata.permissions().mode();
    // Check if directory has user write permissions
    // Why is S_IWUSR showing up as a u16 on macos?
    let user_writable = (mode & (libc::S_IWUSR as u32)) != 0;
    if !user_writable {
        prompt(&(format!("remove write-protected directory {}? ", path.quote())))
    } else if options.interactive == InteractiveMode::Always {
        prompt(&(format!("remove directory {}? ", path.quote())))
    } else {
        true
    }
}

// For windows we can use windows metadata trait and file attributes to see if a directory is readonly
#[cfg(windows)]
fn handle_writable_directory(path: &Path, options: &Options, metadata: &Metadata) -> bool {
    use std::os::windows::prelude::MetadataExt;
    use winapi::um::winnt::FILE_ATTRIBUTE_READONLY;
    let not_user_writable = (metadata.file_attributes() & FILE_ATTRIBUTE_READONLY) != 0;
    if not_user_writable {
        prompt(&(format!("remove write-protected directory {}? ", path.quote())))
    } else if options.interactive == InteractiveMode::Always {
        prompt(&(format!("remove directory {}? ", path.quote())))
    } else {
        true
    }
}

// I have this here for completeness but it will always return "remove directory {}" because metadata.permissions().readonly() only works for file not directories
#[cfg(not(windows))]
#[cfg(not(unix))]
fn handle_writable_directory(path: &Path, options: &Options, metadata: &Metadata) -> bool {
    if options.interactive == InteractiveMode::Always {
        prompt(&(format!("remove directory {}? ", path.quote())))
    } else {
        true
    }
}

fn prompt_descend(path: &Path) -> bool {
    prompt(&(format!("descend into directory {}? ", path.quote())))
}

fn normalize(path: &Path) -> PathBuf {
    // copied from https://github.com/rust-lang/cargo/blob/2e4cfc2b7d43328b207879228a2ca7d427d188bb/src/cargo/util/paths.rs#L65-L90
    // both projects are MIT https://github.com/rust-lang/cargo/blob/master/LICENSE-MIT
    // for std impl progress see rfc https://github.com/rust-lang/rfcs/issues/2208
    // TODO: replace this once that lands
    uucore::fs::normalize_path(path)
}

fn prompt(msg: &str) -> bool {
    let _ = stderr().write_all(format!("{}: {}", uucore::util_name(), msg).as_bytes());
    let _ = stderr().flush();

    let mut buf = Vec::new();
    let stdin = stdin();
    let mut stdin = stdin.lock();
    let read = stdin.read_until(b'\n', &mut buf);
    match read {
        Ok(x) if x > 0 => matches!(buf[0], b'y' | b'Y'),
        _ => false,
    }
}

#[cfg(not(windows))]
fn is_symlink_dir(_metadata: &Metadata) -> bool {
    false
}

#[cfg(windows)]
<<<<<<< HEAD
fn is_symlink_dir(metadata: &Metadata) -> bool {
    use std::os::windows::prelude::MetadataExt;
    use winapi::um::winnt::FILE_ATTRIBUTE_DIRECTORY;
=======
use std::os::windows::prelude::MetadataExt;

#[cfg(windows)]
fn is_symlink_dir(metadata: &fs::Metadata) -> bool {
    use windows_sys::Win32::Storage::FileSystem::FILE_ATTRIBUTE_DIRECTORY;
>>>>>>> ab3994c2

    metadata.file_type().is_symlink()
        && ((metadata.file_attributes() & FILE_ATTRIBUTE_DIRECTORY) != 0)
}<|MERGE_RESOLUTION|>--- conflicted
+++ resolved
@@ -604,17 +604,9 @@
 }
 
 #[cfg(windows)]
-<<<<<<< HEAD
 fn is_symlink_dir(metadata: &Metadata) -> bool {
     use std::os::windows::prelude::MetadataExt;
-    use winapi::um::winnt::FILE_ATTRIBUTE_DIRECTORY;
-=======
-use std::os::windows::prelude::MetadataExt;
-
-#[cfg(windows)]
-fn is_symlink_dir(metadata: &fs::Metadata) -> bool {
     use windows_sys::Win32::Storage::FileSystem::FILE_ATTRIBUTE_DIRECTORY;
->>>>>>> ab3994c2
 
     metadata.file_type().is_symlink()
         && ((metadata.file_attributes() & FILE_ATTRIBUTE_DIRECTORY) != 0)
