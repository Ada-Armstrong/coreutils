--- conflicted
+++ resolved
@@ -1075,11 +1075,7 @@
         };
 
         let local_to_target = target.join(&local_to_root_parent);
-<<<<<<< HEAD
-        if is_symlink(&path) && !options.dereference {
-=======
         if is_symlink(p.path()) && !options.dereference {
->>>>>>> 666fc298
             copy_link(&path, &local_to_target, symlinked_files)?;
         } else if path.is_dir() && !local_to_target.exists() {
             if target.is_file() {
@@ -1101,11 +1097,7 @@
                     ) {
                         Ok(_) => Ok(()),
                         Err(err) => {
-<<<<<<< HEAD
-                            if is_symlink(&source) {
-=======
                             if is_symlink(source) {
->>>>>>> 666fc298
                                 // silent the error with a symlink
                                 // In case we do --archive, we might copy the symlink
                                 // before the file itself
