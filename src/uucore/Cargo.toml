# spell-checker:ignore (features) zerocopy

[package]
name = "uucore"
version = "0.0.16"
authors = ["uutils developers"]
license = "MIT"
description = "uutils ~ 'core' uutils code library (cross-platform)"

homepage = "https://github.com/uutils/coreutils"
repository = "https://github.com/uutils/coreutils/tree/main/src/uucore"
# readme = "README.md"
keywords = ["coreutils", "uutils", "cross-platform", "cli", "utility"]
categories = ["command-line-utilities"]
edition = "2021"

[lib]
path="src/lib/lib.rs"

[dependencies]
uucore_procs = { version=">=0.0.16", path="../uucore_procs" }
clap = "4.0"
dns-lookup = { version="1.0.5", optional=true }
dunce = "1.0.3"
wild = "2.0"
glob = "0.3.0"
# * optional
itertools = { version="0.10.0", optional=true }
thiserror = { version="1.0", optional=true }
time = { version="0.3", optional=true, features = ["formatting", "local-offset", "macros"] }
# * "problem" dependencies (pinned)
data-encoding = { version="2.1", optional=true }
data-encoding-macro = { version="0.1.12", optional=true }
z85 = { version="3.0.5", optional=true }
libc = { version="0.2.135", optional=true }
once_cell = "1.13.1"
os_display = "0.1.3"

[target.'cfg(unix)'.dependencies]
walkdir = { version="2.3.2", optional=true }
nix = { version = "0.25", default-features = false, features = ["fs", "uio", "zerocopy"] }

[dev-dependencies]
clap = "4.0"
once_cell = "1.13"

[target.'cfg(target_os = "windows")'.dependencies]
winapi-util = { version= "0.1.5", optional=true }
windows-sys = { version = "0.42.0", optional = true, default-features = false, features = ["Win32_Storage_FileSystem", "Win32_Foundation", "Win32_System_WindowsProgramming"] }

[features]
default = []
# * non-default features
encoding = ["data-encoding", "data-encoding-macro", "z85", "thiserror"]
entries = ["libc"]
<<<<<<< HEAD
fs = ["libc", "winapi-util"]
fsext = ["libc", "time"]
=======
fs = ["libc", "nix", "winapi-util", "windows-sys"]
fsext = ["libc", "nix", "time", "windows-sys"]
>>>>>>> 5f9e66a2
lines = []
memo = ["itertools"]
mode = ["libc"]
perms = ["libc", "walkdir"]
process = ["libc"]
ringbuffer = []
signals = []
utf8 = []
utmpx = ["time", "time/macros", "libc", "dns-lookup"]
wide = []
pipes = []<|MERGE_RESOLUTION|>--- conflicted
+++ resolved
@@ -53,13 +53,8 @@
 # * non-default features
 encoding = ["data-encoding", "data-encoding-macro", "z85", "thiserror"]
 entries = ["libc"]
-<<<<<<< HEAD
-fs = ["libc", "winapi-util"]
-fsext = ["libc", "time"]
-=======
-fs = ["libc", "nix", "winapi-util", "windows-sys"]
-fsext = ["libc", "nix", "time", "windows-sys"]
->>>>>>> 5f9e66a2
+fs = ["libc", "winapi-util", "windows-sys"]
+fsext = ["libc", "time", "windows-sys"]
 lines = []
 memo = ["itertools"]
 mode = ["libc"]
