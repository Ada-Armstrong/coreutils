--- conflicted
+++ resolved
@@ -104,13 +104,12 @@
             .stdout_only("test-width-1\ntest-width-2\ntest-width-3\ntest-width-4\n");
     }
 
-<<<<<<< HEAD
     scene
         .ucmd()
         .arg("-w=bad")
         .fails()
         .stderr_contains("invalid line width");
-=======
+
     for option in &["-w 1a", "-w=1a", "--width=1a", "--width 1a"] {
         scene
             .ucmd()
@@ -118,7 +117,6 @@
             .fails()
             .stderr_only("ls: error: invalid line width: ‘1a’");
     }
->>>>>>> 8554cdf3
 }
 
 #[test]
